"""Any and all unit tests for the MultiTaskLSTMCRF (saber/models/multi_task_lstm_crf.py).
"""
import pytest
from keras.engine.training import Model

from ..models.base_model import BaseKerasModel
from ..models.multi_task_lstm_crf import MultiTaskLSTMCRF
from .resources.dummy_constants import *


<<<<<<< HEAD
@pytest.fixture
def dummy_config():
    """Returns an instance of a Config object."""
    return Config(PATH_TO_DUMMY_CONFIG)

@pytest.fixture
def dummy_dataset_1():
    """Returns a single dummy Dataset instance after calling `Dataset.load()`.
    """
    # Don't replace rare tokens for the sake of testing
    dataset = Dataset(dataset_folder=PATH_TO_DUMMY_DATASET_1, replace_rare_tokens=False)
    dataset.load()

    return dataset

@pytest.fixture
def dummy_dataset_2():
    """Returns a single dummy Dataset instance after calling `Dataset.load()`.
    """
    # Don't replace rare tokens for the sake of testing
    dataset = Dataset(dataset_folder=PATH_TO_DUMMY_DATASET_2, replace_rare_tokens=False)
    dataset.load()

    return dataset

@pytest.fixture
def dummy_embeddings(dummy_dataset_1):
    """Returns an instance of an `Embeddings()` object AFTER the `.load()` method is called.
    """
    embeddings = Embeddings(filepath=PATH_TO_DUMMY_EMBEDDINGS,
                            token_map=dummy_dataset_1.idx_to_tag)
    embeddings.load(binary=False) # txt file format is easier to test
    return embeddings

@pytest.fixture
def single_model(dummy_config, dummy_dataset_1, dummy_embeddings):
    """Returns an instance of MultiTaskLSTMCRF initialized with the default configuration."""
    model = MultiTaskLSTMCRF(config=dummy_config,
                             datasets=[dummy_dataset_1],
                             # to test passing of arbitrary keyword args to constructor
                             totally_arbitrary='arbitrary')
    return model

@pytest.fixture
def single_model_specify(single_model):
    """Returns an instance of MultiTaskLSTMCRF initialized with the default configuration file and
    a single specified model."""
    single_model.specify()

    return single_model

@pytest.fixture
def single_model_embeddings(dummy_config, dummy_dataset_1, dummy_embeddings):
    """Returns an instance of MultiTaskLSTMCRF initialized with the default configuration file and
    loaded embeddings"""
    model = MultiTaskLSTMCRF(config=dummy_config,
                             datasets=[dummy_dataset_1],
                             embeddings=dummy_embeddings,
                             # to test passing of arbitrary keyword args to constructor
                             totally_arbitrary='arbitrary')
    return model

@pytest.fixture
def single_model_embeddings_specify(single_model_embeddings):
    """Returns an instance of MultiTaskLSTMCRF initialized with the default configuration file,
    loaded embeddings and single specified model."""
    single_model_embeddings.specify()

    return single_model_embeddings

############################################ UNIT TESTS ############################################

def test_attributes_init_of_single_model(dummy_config, dummy_dataset_1, single_model):
=======
def test_attributes_init_of_single_mtbilstm_model(dummy_config, dummy_dataset_1, single_mtbilstm_model):
>>>>>>> cdad4ec4
    """Asserts instance attributes are initialized correctly when single `MultiTaskLSTMCRF` model is
    initialized without embeddings (`embeddings` attribute is None.)
    """
    assert isinstance(single_mtbilstm_model, (MultiTaskLSTMCRF, BaseKerasModel))
    # attributes that are passed to __init__
    assert single_mtbilstm_model.config is dummy_config
    assert single_mtbilstm_model.datasets[0] is dummy_dataset_1
    assert single_mtbilstm_model.embeddings is None
    # other instance attributes
    assert single_mtbilstm_model.models == []
    # test that we can pass arbitrary keyword arguments
    assert single_mtbilstm_model.totally_arbitrary == 'arbitrary'

def test_attributes_init_of_single_mtbilstm_model_specify(dummy_config, dummy_dataset_1, single_mtbilstm_model_specify):
    """Asserts instance attributes are initialized correctly when single `MultiTaskLSTMCRF`
    model is initialized without embeddings (`embeddings` attribute is None) and
    `MultiTaskLSTMCRF.specify()` has been called.
    """
    assert isinstance(single_mtbilstm_model_specify, (MultiTaskLSTMCRF, BaseKerasModel))
    # attributes that are passed to __init__
    assert single_mtbilstm_model_specify.config is dummy_config
    assert single_mtbilstm_model_specify.datasets[0] is dummy_dataset_1
    assert single_mtbilstm_model_specify.embeddings is None
    # other instance attributes
    assert all([isinstance(model, Model) for model in single_mtbilstm_model_specify.models])
    # test that we can pass arbitrary keyword arguments
    assert single_mtbilstm_model_specify.totally_arbitrary == 'arbitrary'

def test_attributes_init_of_single_mtbilstm_model_embeddings(dummy_config, dummy_dataset_1,
                                                             dummy_embeddings,
                                                             single_mtbilstm_model_embeddings):
    """Asserts instance attributes are initialized correctly when single `MultiTaskLSTMCRF` model is
    initialized with embeddings (`embeddings` attribute is not None.)
    """
    assert isinstance(single_mtbilstm_model_embeddings, (MultiTaskLSTMCRF, BaseKerasModel))
    # attributes that are passed to __init__
    assert single_mtbilstm_model_embeddings.config is dummy_config
    assert single_mtbilstm_model_embeddings.datasets[0] is dummy_dataset_1
    assert single_mtbilstm_model_embeddings.embeddings is dummy_embeddings
    # other instance attributes
    assert single_mtbilstm_model_embeddings.models == []
    # test that we can pass arbitrary keyword arguments
    assert single_mtbilstm_model_embeddings.totally_arbitrary == 'arbitrary'

def test_attributes_init_of_single_mtbilstm_model_embeddings_specify(dummy_config, dummy_dataset_1,
                                                                     dummy_embeddings,
                                                                     single_mtbilstm_model_embeddings_specify):
    """Asserts instance attributes are initialized correctly when single MultiTaskLSTMCRF
    model is initialized with embeddings (`embeddings` attribute is not None) and
    `MultiTaskLSTMCRF.specify()` has been called.
    """
    assert isinstance(single_mtbilstm_model_embeddings_specify, (MultiTaskLSTMCRF, BaseKerasModel))
    # attributes that are passed to __init__
    assert single_mtbilstm_model_embeddings_specify.config is dummy_config
    assert single_mtbilstm_model_embeddings_specify.datasets[0] is dummy_dataset_1
    assert single_mtbilstm_model_embeddings_specify.embeddings is dummy_embeddings
    # other instance attributes
    assert all([isinstance(model, Model) for model in single_mtbilstm_model_embeddings_specify.models])
    # test that we can pass arbitrary keyword arguments
    assert single_mtbilstm_model_embeddings_specify.totally_arbitrary == 'arbitrary'

<<<<<<< HEAD
def test_prepare_data_for_training(dummy_dataset_1, single_model):
    """Assert that the values returned from call to `BaseKerasModel.prepare_data_for_training()` are
    as expected.
    """
    training_data = single_model.prepare_data_for_training()
=======
def test_prepare_data_for_training(dummy_dataset_1, single_mtbilstm_model):
    """Assert that the values returned from call to `BaseKerasModel.prepare_data_for_training()` are
    as expected.
    """
    training_data = single_mtbilstm_model.prepare_data_for_training()
>>>>>>> cdad4ec4
    partitions = ['x_train', 'y_train', 'x_valid', 'y_valid', 'x_test', 'y_test']

    # assert each item in training_data contains the expected keys
    assert all(partition in data for data in training_data for partition in partitions)

    # assert that the items in training_data contain the expected values
    assert all(data['x_train'] == [dummy_dataset_1.idx_seq['train']['word'], dummy_dataset_1.idx_seq['train']['char']]
               for data in training_data)
    assert all(data['x_valid'] == [dummy_dataset_1.idx_seq['valid']['word'], dummy_dataset_1.idx_seq['valid']['char']]
               for data in training_data)
    assert all(data['x_test'] == [dummy_dataset_1.idx_seq['test']['word'], dummy_dataset_1.idx_seq['test']['char']]
               for data in training_data)
    assert all(np.array_equal(data['y_train'], dummy_dataset_1.idx_seq['train']['tag']) for data in training_data)
    assert all(np.array_equal(data['y_valid'], dummy_dataset_1.idx_seq['valid']['tag']) for data in training_data)
    assert all(np.array_equal(data['y_test'], dummy_dataset_1.idx_seq['test']['tag']) for data in training_data)

<<<<<<< HEAD
def test_crf_after_transfer(single_model_specify, dummy_dataset_2):
=======
def test_crf_after_transfer(single_mtbilstm_model_specify, dummy_dataset_2):
>>>>>>> cdad4ec4
    """Asserts that the CRF output layer of a model is replaced with a new layer when
    `MultiTaskLSTMCRF.prepare_for_transfer()` is called by testing that the `name` attribute
    of the final layer.
    """
    # shorten test statements
    test_model = single_mtbilstm_model_specify

    # get output layer names before transfer
    expected_before_transfer = ['crf_classifier']
    actual_before_transfer = [model.layers[-1].name for model in test_model.models]
    # get output layer names after transfer
    test_model.prepare_for_transfer([dummy_dataset_2])
    expected_after_transfer = ['target_crf_classifier']
    actual_after_transfer = [model.layers[-1].name for model in test_model.models]

    assert actual_before_transfer == expected_before_transfer
    assert actual_after_transfer == expected_after_transfer<|MERGE_RESOLUTION|>--- conflicted
+++ resolved
@@ -8,83 +8,7 @@
 from .resources.dummy_constants import *
 
 
-<<<<<<< HEAD
-@pytest.fixture
-def dummy_config():
-    """Returns an instance of a Config object."""
-    return Config(PATH_TO_DUMMY_CONFIG)
-
-@pytest.fixture
-def dummy_dataset_1():
-    """Returns a single dummy Dataset instance after calling `Dataset.load()`.
-    """
-    # Don't replace rare tokens for the sake of testing
-    dataset = Dataset(dataset_folder=PATH_TO_DUMMY_DATASET_1, replace_rare_tokens=False)
-    dataset.load()
-
-    return dataset
-
-@pytest.fixture
-def dummy_dataset_2():
-    """Returns a single dummy Dataset instance after calling `Dataset.load()`.
-    """
-    # Don't replace rare tokens for the sake of testing
-    dataset = Dataset(dataset_folder=PATH_TO_DUMMY_DATASET_2, replace_rare_tokens=False)
-    dataset.load()
-
-    return dataset
-
-@pytest.fixture
-def dummy_embeddings(dummy_dataset_1):
-    """Returns an instance of an `Embeddings()` object AFTER the `.load()` method is called.
-    """
-    embeddings = Embeddings(filepath=PATH_TO_DUMMY_EMBEDDINGS,
-                            token_map=dummy_dataset_1.idx_to_tag)
-    embeddings.load(binary=False) # txt file format is easier to test
-    return embeddings
-
-@pytest.fixture
-def single_model(dummy_config, dummy_dataset_1, dummy_embeddings):
-    """Returns an instance of MultiTaskLSTMCRF initialized with the default configuration."""
-    model = MultiTaskLSTMCRF(config=dummy_config,
-                             datasets=[dummy_dataset_1],
-                             # to test passing of arbitrary keyword args to constructor
-                             totally_arbitrary='arbitrary')
-    return model
-
-@pytest.fixture
-def single_model_specify(single_model):
-    """Returns an instance of MultiTaskLSTMCRF initialized with the default configuration file and
-    a single specified model."""
-    single_model.specify()
-
-    return single_model
-
-@pytest.fixture
-def single_model_embeddings(dummy_config, dummy_dataset_1, dummy_embeddings):
-    """Returns an instance of MultiTaskLSTMCRF initialized with the default configuration file and
-    loaded embeddings"""
-    model = MultiTaskLSTMCRF(config=dummy_config,
-                             datasets=[dummy_dataset_1],
-                             embeddings=dummy_embeddings,
-                             # to test passing of arbitrary keyword args to constructor
-                             totally_arbitrary='arbitrary')
-    return model
-
-@pytest.fixture
-def single_model_embeddings_specify(single_model_embeddings):
-    """Returns an instance of MultiTaskLSTMCRF initialized with the default configuration file,
-    loaded embeddings and single specified model."""
-    single_model_embeddings.specify()
-
-    return single_model_embeddings
-
-############################################ UNIT TESTS ############################################
-
-def test_attributes_init_of_single_model(dummy_config, dummy_dataset_1, single_model):
-=======
 def test_attributes_init_of_single_mtbilstm_model(dummy_config, dummy_dataset_1, single_mtbilstm_model):
->>>>>>> cdad4ec4
     """Asserts instance attributes are initialized correctly when single `MultiTaskLSTMCRF` model is
     initialized without embeddings (`embeddings` attribute is None.)
     """
@@ -146,19 +70,11 @@
     # test that we can pass arbitrary keyword arguments
     assert single_mtbilstm_model_embeddings_specify.totally_arbitrary == 'arbitrary'
 
-<<<<<<< HEAD
-def test_prepare_data_for_training(dummy_dataset_1, single_model):
-    """Assert that the values returned from call to `BaseKerasModel.prepare_data_for_training()` are
-    as expected.
-    """
-    training_data = single_model.prepare_data_for_training()
-=======
 def test_prepare_data_for_training(dummy_dataset_1, single_mtbilstm_model):
     """Assert that the values returned from call to `BaseKerasModel.prepare_data_for_training()` are
     as expected.
     """
     training_data = single_mtbilstm_model.prepare_data_for_training()
->>>>>>> cdad4ec4
     partitions = ['x_train', 'y_train', 'x_valid', 'y_valid', 'x_test', 'y_test']
 
     # assert each item in training_data contains the expected keys
@@ -175,11 +91,7 @@
     assert all(np.array_equal(data['y_valid'], dummy_dataset_1.idx_seq['valid']['tag']) for data in training_data)
     assert all(np.array_equal(data['y_test'], dummy_dataset_1.idx_seq['test']['tag']) for data in training_data)
 
-<<<<<<< HEAD
-def test_crf_after_transfer(single_model_specify, dummy_dataset_2):
-=======
 def test_crf_after_transfer(single_mtbilstm_model_specify, dummy_dataset_2):
->>>>>>> cdad4ec4
     """Asserts that the CRF output layer of a model is replaced with a new layer when
     `MultiTaskLSTMCRF.prepare_for_transfer()` is called by testing that the `name` attribute
     of the final layer.
